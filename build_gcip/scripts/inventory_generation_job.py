--- conflicted
+++ resolved
@@ -13,11 +13,7 @@
     for param in params_processed_by_inv_gen:
         #if inv_gen_params[param] != '':
         if inv_gen_params[param] not in (None, ''):
-<<<<<<< HEAD
-             return True
-=======
             return True
->>>>>>> 96e7a8e6
     return False
 
 def prepare_inventory_generation_job(pipeline, full_env, environment_name, cluster_name, env_generation_params):
