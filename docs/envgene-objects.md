# EnvGene Objects

- [EnvGene Objects](#envgene-objects)
<<<<<<< HEAD
  - [Environment Template Objects](#environment-template-objects)
    - [Template Descriptor](#template-descriptor)
    - [Tenant Template](#tenant-template)
    - [Cloud Template](#cloud-template)
    - [Namespace Template](#namespace-template)
    - [ParameterSet](#parameterset)
    - [Resource Profile Override (in Template)](#resource-profile-override-in-template)
    - [Composite Structure Template](#composite-structure-template)
  - [Environment Instance Objects](#environment-instance-objects)
    - [Tenant](#tenant)
    - [Cloud](#cloud)
    - [Namespace](#namespace)
    - [Application](#application)
    - [Resource Profile Override (in Instance)](#resource-profile-override-in-instance)
    - [Composite Structure](#composite-structure)
    - [Solution Descriptor](#solution-descriptor)
    - [Credential](#credential)
      - [`usernamePassword`](#usernamepassword)
      - [`secret`](#secret)
    - [Environment Credentials File](#environment-credentials-file)
    - [Shared Credentials File](#shared-credentials-file)

## Environment Template Objects
=======
  - [Template Repository Objects](#template-repository-objects)
    - [Environment Template Objects](#environment-template-objects)
      - [Template Descriptor](#template-descriptor)
      - [Tenant Template](#tenant-template)
      - [Cloud Template](#cloud-template)
      - [Namespace Template](#namespace-template)
      - [ParameterSet](#parameterset)
      - [Resource Profile Override (in Template)](#resource-profile-override-in-template)
      - [Composite Structure Template](#composite-structure-template)
    - [System Credentials File (in Template repository)](#system-credentials-file-in-template-repository)
  - [Instance Repository Objects](#instance-repository-objects)
    - [Environment Instance Objects](#environment-instance-objects)
      - [Tenant](#tenant)
      - [Cloud](#cloud)
      - [Namespace](#namespace)
      - [Application](#application)
      - [Resource Profile Override (in Instance)](#resource-profile-override-in-instance)
      - [Composite Structure](#composite-structure)
      - [Environment Credentials File](#environment-credentials-file)
      - [Solution Descriptor](#solution-descriptor)
    - [Credential](#credential)
      - [`usernamePassword`](#usernamepassword)
      - [`secret`](#secret)
    - [Shared Credentials File](#shared-credentials-file)
    - [System Credentials File (in Instance repository)](#system-credentials-file-in-instance-repository)
    - [Cloud Passport](#cloud-passport)
      - [Main File](#main-file)
      - [Credential File](#credential-file)

## Template Repository Objects

### Environment Template Objects
>>>>>>> 96e7a8e6

An Environment Template is a file structure within the Envgene Template Repository that describes the structure of a solution — such as which namespaces are part of the solution, as well as environment-agnostic parameters, which are common to a specific type of solution.

The objects that make up the Environment Template extensively use the Jinja template engine. During the generation of an Environment Instance, Envgene renders these templates with environment-specific parameters, allowing a single template to be used for preparing configurations for similar but not entirely identical environment/solution instances.

The template repository can contain multiple Environment Templates describing configurations for different types of environments/solution instances, such as DEV, PROD, and SVT.

When a commit is made to the Template Repository, an artifact is built and published. This artifact contains all the Environment Templates located in the repository.

#### Template Descriptor

This object is a describes the structure of a solution, links to solution's components. It has the following structure:

```yaml
# Optional
# Template Inheritance configuration
# See details in https://github.com/Netcracker/qubership-envgene/blob/main/docs/template-inheritance.md
parent-templates:
  <parent-template-name>: "<app:ver-of-parent-template>"
# Mandatory
# Can be specified either as direct template path (string) or as an object
tenant: "<path-to-the-tenant-template-file>"
# or
tenant:
  # Template Inheritance configuration
  # See details in https://github.com/Netcracker/qubership-envgene/blob/main/docs/template-inheritance.md
  parent: "<parent-template-name>"
# Mandatory
# Can be specified either as direct template path (string) or as an object
cloud: "<path-to-the-cloud-template-file>"
# or
cloud:
  # Optional
  template_path: "<path-to-the-cloud-template-file>"
  # Optional
  # Template Override configuration
  # See details in https://github.com/Netcracker/qubership-envgene/blob/main/docs/template-override.md
  template_override:     
    "<yaml or jinja expression>"
  # Optional
  # Template Inheritance configuration
  # See details in https://github.com/Netcracker/qubership-envgene/blob/main/docs/template-inheritance.md
  parent: "<parent-template-name>"
  # Optional
  # Template Inheritance configuration
  # See details in https://github.com/Netcracker/qubership-envgene/blob/main/docs/template-inheritance.md
  overrides-parent:
    profile:
      override-profile-name: "<resource-profile-override-name>"
      parent-profile-name: "<resource-profile-override-name>"
      baseline-profile-name: "<resource-profile-baseline-name>"
      merge-with-parent: <boolean>
    deployParameters: <hashmap-with-parameters>
    e2eParameters: <hashmap-with-parameters>
    technicalConfigurationParameters: <hashmap-with-parameters>
    deployParameterSets: <list-with-parameter-sets>
    e2eParameterSets: <list-with-parameter-sets>
    technicalConfigurationParameterSets: <list-with-parameter-sets>
composite_structure: "<path-to-the-composite-structure-template-file>"
namespaces:
  - # Optional
    template_path: "<path-to-the-namespace-template-file>"
    # Optional
    # See details https://github.com/Netcracker/qubership-envgene/blob/main/docs/template-override.md
    template_override:
      "<yaml or jinja expression>"
    # Optional
    # Template Inheritance configuration
    # See details in https://github.com/Netcracker/qubership-envgene/blob/main/docs/template-inheritance.md
    name: <namespace-name-in-parent-template>
    # Optional
    # Template Inheritance configuration
    # See details in https://github.com/Netcracker/qubership-envgene/blob/main/docs/template-inheritance.md
    parent: "<parent-template-name>"
    # Optional
    # Template Inheritance configuration
    # See details in https://github.com/Netcracker/qubership-envgene/blob/main/docs/template-inheritance.md
    overrides-parent:
      profile:
        override-profile-name: "<resource-profile-override-name>"
        parent-profile-name: "<resource-profile-override-name>"
        baseline-profile-name: "<resource-profile-baseline-name>"
        merge-with-parent: true
      deployParameters: <hashmap-with-parameters>
      e2eParameters: <hashmap-with-parameters>
      technicalConfigurationParameters: <hashmap-with-parameters>
      deployParameterSets: <list-with-parameter-sets>
      e2eParameterSets: <list-with-parameter-sets>
      technicalConfigurationParameterSets: <list-with-parameter-sets>
      template_path: "<path-to-the-namespace-template-file>"
```

[Template Descriptor JSON schema](/schemas/template-descriptor.schema.json)

Any YAML file located in the `/templates/env_templates/` folder is considered a Template Descriptor.

The name of this file serves as the name of the Environment Template. In the Environment Inventory, this name is used to specify which Environment Template from the artifact should be used.

#### Tenant Template

TBD

#### Cloud Template

TBD

#### Namespace Template

This is a Jinja template file used to render the [Namespace](#namespace) object. It defines namespace-level parameters for Environment Instance generation.

The Namespace template must be developed so that after Jinja rendering, the result is a valid Namespace object according to the [schema](/schemas/namespace.schema.json).

[Macros](/docs/template-macros.md) are available for use when developing the template.

**Example:**

```yaml
name: "{{ current_env.name }}-core"
credentialsId: ""
labels:
  - "solutionInstance-{{current_env.name}}"
  - "solution-{{current_env.tenant}}"
isServerSideMerge: false
cleanInstallApprovalRequired: false
mergeDeployParametersAndE2EParameters: false
profile:
  name: dev-override
  baseline: dev
deployParameters:
  AIRFLOW_REDIS_DB: "1"
  ARTIFACTORY_BASE_URL: "https://artifactory.qubership.org"
  ESCAPE_SEQUENCE: "true"
e2eParameters:
  QTP_DYNAMIC_PARAMETERS: ""
technicalConfigurationParameters:
  DBAAS_CLUSTER_DBA_CREDENTIALS_PASSWORD: "${DBAAS_CLUSTER_DBA_CREDENTIALS_PASSWORD}"
  DBAAS_CLUSTER_DBA_CREDENTIALS_USERNAME: "${DBAAS_CLUSTER_DBA_CREDENTIALS_USERNAME}"
  DBAAS_TEMP_PASS: "${DBAAS_CLUSTER_DBA_CREDENTIALS_PASSWORD}"
  MAAS_DEPLOYER_CLIENT_PASSWORD: "${MAAS_CREDENTIALS_PASSWORD}"
  MAAS_DEPLOYER_CLIENT_USERNAME: "${MAAS_CREDENTIALS_USERNAME}"
deployParameterSets:
  - core-deploy-common
{% if current_env.additionalTemplateVariables.site | default ('offsite') == 'offsite' %}
  - core-deploy-offsite
{% else %}
  - core-deploy-onsite
{% endif %}
technicalConfigurationParameterSets:
  - core-runtime
```

#### ParameterSet (in Template repository)

A ParameterSet is a container for a set of parameters that can be reused across multiple templates. This helps to avoid duplication and simplifies parameter management. ParameterSets are processed during the generation of an Environment Instance.

ParameterSets are referenced in the `deployParameterSets`, `e2eParameterSets`, and `technicalConfigurationParameterSets` arrays in the [Cloud](#cloud-template), and [Namespace](#namespace-template) templates.

During the generation of an Environment Instance the parameters from the `parameters` section of a ParameterSet are assigned to the corresponding attributes of the object with which the ParameterSet is associated, as follows:

- Parameters from the `parameters` section of a ParameterSet referenced in `deployParameterSets` are set on the `deployParameters` attribute of the same object.
- Parameters from the `parameters` section of a ParameterSet referenced in  `e2eParameterSets` are set on `e2eParameters`.
- Parameters from the `parameters` section of a ParameterSet referenced in  `technicalConfigurationParameterSets` are set on `technicalConfigurationParameters`.

ParameterSets also allow to define application-level parameters, i.e., parameters specific to a particular application, using the `application` section of a ParameterSet. The parameters from `application[].parameters` are set on the [Application](#application) object, which is created for each `application` entry and has the name `application[].appName`.

ParameterSets can be parameterized using Jinja and [macros](/docs/template-macros.md). In this case, the file should be named `<paramset-name>.yaml.j2` or `<paramset-name>.yml.j2`.

**Location:** `/templates/parameters/` folder and its subfolders, but with a nesting level of no more than three

```yaml
# Optional
# Deprecated
version: <paramset-version>
# Mandatory
# The name of the Parameter Set
# Used to reference the Parameter Set in templates
# Must match the Parameter Set file name
name: "parameter-set-name"
# Mandatory
# Key-value pairs of parameters
# The actual parameters that will be set when this Parameter Set is referenced
parameters:
  <key-1>: <value-1>
  <key-N>: <value-N>
# Optional
# Section describing application-level parameters
# For each `appName`, an Application object will be created with parameters specified in `parameters`
application:
  - # Mandatory
    appName: <application-name>
    # Mandatory
    parameters:
      <key-1>: <value-1>
      <key-N>: <value-N>
```

**Example:**

```yaml
version: 1
name: configuration
parameters:
  CONFIGURATION:
    DEFAULT_MAIN_SD: "Toolset-SD"
{% if current_env.additionalTemplateVariables.site | default ('offsite') == 'offsite' %}
  DBAAS_LODB_PER_NAMESPACE_AUTOBALANCE_RULES: "postgresql=>postgresql:postgres"
{% else %}
  DBAAS_LODB_PER_NAMESPACE_AUTOBALANCE_RULES: "envgeneNullValue"
{% endif %}
applications:
  - appName: "core"
    parameters:
      securityContexts:
        pod:
          runAsNonRoot: true
          runAsUser: null
          fsGroup: null
          seccompProfile:
            type: RuntimeDefault
        containers:
          allowPrivilegeEscalation: false
          capabilities:
            drop:
              - ALL
```

The file name of the ParameterSet must match the value of the `name` attribute. The ParameterSet name must be unique within the template repository. This is validated during processing; if the validation fails, the operation will stop with an error.

The Parameter Set schema in the template repository is identical to the Parameter Sets in the [Instance repository](#parameterset-in-instance-repository).

[ParameterSet JSON schema](/schemas/paramset.schema.json)

#### Resource Profile Override (in Template)

TBD

#### Composite Structure Template

This is a Jinja template file used to render the [Composite Structure](#composite-structure) object.

**Example:**

```yaml
name: "{{ current_env.cloudNameWithCluster }}-composite-structure"
baseline:
  name: "{{ current_env.name }}-core"
  type: "namespace"
satellites:
  - name: "{{ current_env.name }}-bss"
    type: "namespace"
  - name: "{{ current_env.name }}-oss"
    type: "namespace"
```

### System Credentials File (in Template repository)

This file contains [Credential](#credential) objects used by EnvGene to integrate with external systems like artifact registries, GitLab, GitHub, and others.

**Location:** `/environments/configuration/credentials/credentials.yml|yaml`

**Example:**

```yaml
artifactory-cred:
  type: usernamePassword
  data:
    username: "s3cr3tN3wLogin"
    password: "s3cr3tN3wP@ss"
gitlab-token-cred:
  type: secret
  data:
    secret: "MGE3MjYwNTQtZGE4My00MTlkLWIzN2MtZjU5YTg3NDA2Yzk0MzlmZmViZGUtYWY4_PF84_ba"
```

## Instance Repository Objects

### Environment Instance Objects

An Environment Instance is a file structure within the Envgene Instance Repository that describes the configuration for a specific environment/solution instance.  

It is generated during the rendering process of an Environment Template. During this rendering process, environment-agnostic parameters from the Environment Template are combined with environment-specific parameters, such as Cloud Passport, environment-specific ParameterSet, environment-specific Resource Profile Overrides, to produce a set of parameters specific to a particular environment/solution instance.  

The Environment Inventory is mandatory for creating an Environment Instance. It is a configuration file that describes a specific environment, including which Environment Template artifact to use and which environment-specific parameters to apply during rendering. It serves as the "recipe" for creating an Environment Instance.  

The Environment Instance has a human-readable structure and is not directly used by parameter consumers. For parameter consumers, a consumer-specific structure is generated based on the Environment Instance. For example, for ArgoCD, an Effective Set is generated.

EnvGene adds the following header to all auto-generated objects (all Environment Instance objects are auto-generated):

```yaml
# The contents of this file is generated from template artifact: <environment-template-artifact>.
# Contents will be overwritten by next generation.
# Please modify this contents only for development purposes or as workaround.
```

> [!NOTE]
> The \<environment-template-artifact> placeholder is automatically replaced with the name of the EnvGene Environment Template artifact used for generation.

EnvGene sorts every Environment Instance object according to its JSON schema. This ensures that when objects are modified (e.g., when applying a new template version), the repository commits remain human-readable.

EnvGene validates each Environment Instance object against the corresponding [JSON schema](/schemas/).

#### Tenant

TBD

#### Cloud

TBD

#### Namespace

The Namespace object contains namespace-level parameters — parameters that are specific to all applications within this namespace.

The Namespace object is used to generate Effective Set

The Namespace object is generated during Environment Instance generation based on:

- [Namespace Template](#namespace-template)
- [Template ParamSet](#parameterset-in-template-repository)
- [Instance ParamSet](#parameterset-in-instance-repository)

For each parameter in the Namespace, a comment is added indicating the source Parameter Set from which this parameter originated. This is used for traceability in the generation of the environment instance.

**Location:** `/environments/<cluster-name>/<env-name>/Namespaces/<deploy-postfix>/namespace.yml`.

```yaml
# Mandatory
# The name of the namespace
# The same as the Kubernetes namespace name
name: <namespace-name>
# Optional
# The credentials ID for accessing the namespace
# Used for authentication when performing deployment in this namespace
credentialsId: <credential-name-with-deployment-token>
# Optional
# Labels for the namespace
# Used for filtering, organization, and grouping
labels:
  - <label-1>
  - <label-N>
# Mandatory
# Whether to perform parameter merging on the server side
# Controls where parameter merging happens during deployment
isServerSideMerge: boolean
# Mandatory
# Whether clean installations require approval
# Controls the approval workflow for clean installations in this namespace
cleanInstallApprovalRequired: boolean
# Mandatory
# Whether to merge deployParameters and e2eParameters
# Controls parameter merging behavior during effective set generation
mergeDeployParametersAndE2EParameters: boolean
# Optional
# Resource profile configuration for the namespace
# Used to manage performance parameters of applications in this namespace
profile:
  # Mandatory
  # The name of the resource profile override to use
  # Used to determine which resource profile override to apply to applications in this namespace
  name: <resource-profile-override-name>
  # Mandatory
  # The baseline profile to use
  # Used as the base resource profile before applying overrides
  baseline: <resource-profile-baseline-name>
# Optional
# Key-value pairs of deployment parameters at the namespace level
# Used to set parameters that will be used for rendering Helm charts of applications for this namespace
deployParameters:
  <key-1>: <value-1>
  <key-N>: <value-N>
# Optional
# Key-value pairs of e2e parameters at the namespace level
# Used to configure the systems/pipelines managing the Environment lifecycle for this namespace
e2eParameters:
  <key-1>: <value-1>
  <key-N>: <value-N>
# Optional
# Key-value pairs of technical configuration parameters at the namespace level
# Used to set parameters that can be applied to the application at runtime
# without redeployment for this namespace
technicalConfigurationParameters:
  <key-1>: <value-1>
  <key-N>: <value-N>
# Optional
# List of deployment Parameter Set names to include at the namespace level
# Used to set parameters that will be used for rendering Helm charts of applications for this namespace
deployParameterSets:
  - <parameter-set-1>
  - <parameter-set-N>
# Optional
# List of e2e Parameter Set names to include at the namespace level
# Used to configure the systems/pipelines managing the Environment lifecycle for this namespace
e2eParameterSets:
  - <parameter-set-1>
  - <parameter-set-N>
# Optional
# List of technical configuration Parameter Set names to include at the namespace level
# Used to include predefined sets of parameters that can be applied to the application at runtime
# without redeployment for this namespace
technicalConfigurationParameterSets:
  - <parameter-set-1>
  - <parameter-set-N>
```

**Example:**

```yaml
# The contents of this file is generated from template artifact: sample-template:v1.2.3.
# Contents will be overwritten by next generation.
# Please modify this contents only for development purposes or as workaround.
name: "env-1-core"
credentialsId: ""
isServerSideMerge: false
labels:
  - "solutionInstance-env-1-core"
cleanInstallApprovalRequired: false
mergeDeployParametersAndE2EParameters: false
deployParameters:
  AIRFLOW_REDIS_DB: "1"
  ARTIFACTORY_BASE_URL: "https://artifactory.qubership.org" # paramset: Namespace-common version: 23.4 source: template
  ESCAPE_SEQUENCE: "true"
e2eParameters:
  QTP_DYNAMIC_PARAMETERS: "" # paramset: nightly-parameters version: 23.4 source: template
technicalConfigurationParameters:
  DBAAS_CLUSTER_DBA_CREDENTIALS_PASSWORD: "${DBAAS_CLUSTER_DBA_CREDENTIALS_PASSWORD}" # paramset: Namespace-commom-technicalConfiguration version: 23.4 source: template
  DBAAS_CLUSTER_DBA_CREDENTIALS_USERNAME: "${DBAAS_CLUSTER_DBA_CREDENTIALS_USERNAME}" # paramset: Namespace-commom-technicalConfiguration version: 23.4 source: template
  DBAAS_TEMP_PASS: "${DBAAS_CLUSTER_DBA_CREDENTIALS_PASSWORD}" # paramset: Namespace-commom-technicalConfiguration version: 23.4 source: template
  MAAS_DEPLOYER_CLIENT_PASSWORD: "${MAAS_CREDENTIALS_PASSWORD}" # paramset: Namespace-commom-technicalConfiguration version: 23.4 source: template
  MAAS_DEPLOYER_CLIENT_USERNAME: "${MAAS_CREDENTIALS_USERNAME}" # paramset: Namespace-commom-technicalConfiguration version: 23.4 source: template
deployParameterSets: []
e2eParameterSets: []
technicalConfigurationParameterSets: []
```

[Namespace JSON schema](/schemas/namespace.schema.json)

#### Application

The Application object defines parameters that are specific to a particular application. These parameters are isolated to the application and do not affect other applications.

The Application object is generated during the Environment Instance generation process, based on ParameterSets that contain an `applications` section. Generation occurs from both [ParameterSets in the template repository](#parameterset-in-template-repository) and [ParameterSets in the instance repository](#parameterset-in-instance-repository).

For each parameter in the Application, a comment is added indicating the source Parameter Set from which this parameter originated. This is used for traceability in the generation of the environment instance.

The Application object is used to generate Effective Set by providing application-specific parameters.

**Location:** Depends on which object the ParameterSet was associated with:

- Cloud: `/environments/<cluster-name>/<env-name>/Applications/<application-name>.yml`
- Namespace: `/environments/<cluster-name>/<env-name>/Namespaces/<deploy-postfix>/Applications/<application-name>.yml`

```yaml
# Mandatory
# The name of the Application, generated based on the `applications[].appName`
# attribute of Parameter Set
name: <application-name>
# Optional
# Key-value pairs of deployment parameters at the application level
# If the Parameter Set is associated in `deployParameterSets`, then the parameters
# from `application[].parameters` will be set in this section
deployParameters:
  <key-1>: <value-1>
  <key-N>: <value-N>
# Optional
# Key-value pairs of technical configuration parameters at the application level
# If the Parameter Set is associated in `technicalConfigurationParameterSets`, then the parameters
# from `application[].parameters` will be set in this section
technicalConfigurationParameters:
  <key-1>: <value-1>
  <key-N>: <value-N>
```

**Example:**

```yaml
# The contents of this file is generated from template artifact: sample-template:v1.2.3
# Contents will be overwritten by next generation.
# Please modify this contents only for development purposes or as workaround.
name: "Core"
deployParameters:
  DBAAS_ISOLATION_ENABLED: "false"  # paramset: wa version: 23.3
  global.secrets.password: "${creds.get(\"streaming-cred\").password}" # paramset: management version: 23.3
  global.secrets.username: "${creds.get(\"streaming-cred\").username}" # paramset: management version: 23.3
technicalConfigurationParameters: {}

```

[Application JSON schema](/schemas/application.schema.json)

#### Resource Profile Override (in Instance)

TBD

#### Composite Structure

This object describes the composite structure of a solution. It contains information about which namespace hosts the core applications that offer essential tools and services for business microservices (`baseline`), and which namespace contains the applications that consume these services (`satellites`). It has the following structure:

```yaml
name: <composite-structure-name>
baseline:
  name: <baseline-namespace>
  type: namespace
satellites:
  - name: <satellite-namespace-1>
    type: namespace
  - name: <satellite-namespace-2>
    type: namespace
```

The Composite Structure is located in the path `/configuration/environments/<CLUSTER-NAME>/<ENV-NAME>/composite-structure.yml`

[Composite Structure JSON schema](/schemas/composite-structure.schema.json)

**Example:**

```yaml
name: "clusterA-env-1-composite-structure"
baseline:
  name: "env-1-core"
  type: "namespace"
satellites:
  - name: "env-1-bss"
    type: "namespace"
  - name: "env-1-oss"
    type: "namespace"
```

#### Environment Credentials File

This file stores all [Credential](#credential) objects of the Environment Instance upon generation

**Location:** `/environments/<cluster-name>/<env-name>/Credentials/credentials.yml`

**Example:**

```yaml
db_cred:
  type: usernamePassword
  data:
    username: "s3cr3tN3wLogin"
    password: "s3cr3tN3wP@ss"
token:
  type: secret
  data:
    secret: "MGE3MjYwNTQtZGE4My00MTlkLWIzN2MtZjU5YTg3NDA2Yzk0MzlmZmViZGUtYWY4_PF84_ba"
```

### Solution Descriptor

The Solution Descriptor (SD) defines the application composition of a solution. In EnvGene it serves as the primary input for EnvGene's Effective Set calculations. The SD can also be used for template rendering through the [`current_env.solution_structure`](/docs/template-macros.md#current_envsolution_structure) variable.

Other systems can use it for other reasons, for example as a deployment blueprint for external systems.

Only SD versions 2.1 and 2.2 can be used by EnvGene for the purposes described above, as their `application` list elements contain the `deployPostfix` and `version` attributes.

SD processing in EnvGene is described [here](/docs/sd-processing.md).

SD in EnvGene can be introduced either through a manual commit to the repository or by running the Instance repository pipeline. The parameters of this [pipeline](/docs/instance-pipeline-parameters.md) that start with `SD_` relate to SD processing.

In EnvGene, there are:

**Full SD**: Defines the complete application composition of a solution. There can be only one Full SD per environment, located at the path `/environments/<cluster-name>/<env-name>/Inventory/solution-descriptor/sd.yml`

**Delta SD**: A partial Solution Descriptor that contains incremental changes to be applied to the Full SD. Delta SDs enable selective updates to solution components without requiring a complete SD replacement. There can be only one Delta SD per environment, located at the path `/environments/<cluster-name>/<env-name>/Inventory/solution-descriptor/delta_sd.yml`

Only Full SD is used for Effective Set calculation. The Delta SD is only needed for troubleshooting purposes.

**Example:**

```yaml
version: 2.1
type: "solutionDeploy"
deployMode: "composite"
applications:
  - version: "MONITORING:0.64.1"
    deployPostfix: "platform-monitoring"
  - version: "postgres:1.32.6"
    deployPostfix: "postgresql"
  - version: "postgres-services:1.32.6"
    deployPostfix: "postgresql"
  - version: "postgres:1.32.6"
    deployPostfix: "postgresql-dbaas"
```

### Credential

This object is used by EnvGene to manage sensitive parameters. It is generated during environment instance creation for each `<cred-id>` specified in [Credential macros](/docs/template-macros.md#credential-macros)

<<<<<<< HEAD
Credentials support two distinct types, each with specific fields:

#### `usernamePassword`

Used for credentials requiring username/password pairs. Contains two mandatory credentials fields(`username` and `password`):

=======
There are two Credential types with different structures:

#### `usernamePassword`

>>>>>>> 96e7a8e6
```yaml
<cred-id>:
  type: usernamePassword
  data:
    username: <value>
    password: <value>
```

#### `secret`

<<<<<<< HEAD
Used for single-secret credentials. Contains one mandatory credentials field(`secret`):

```yaml
<cred-id>:
  type: secret
=======
```yaml
<cred-id>:
  type: "secret"
>>>>>>> 96e7a8e6
  data:
    secret: <value>
```

After generation, `<value>` is set to `envgeneNullValue`. The user must manually set the actual value.

[Credential JSON schema](/schemas/credential.schema.json)

<<<<<<< HEAD
### Environment Credentials File

This file stores all [Credential](#credential) objects of the Environment upon generation

Environment Credentials File is located at the path `/environments/<cloud-name>/<env-name>/Credentials/credentials.yml`

Example:
=======
### Shared Credentials File

This file provides centralized storage for [Credential](#credential) values that can be shared across multiple environments. During Environment Instance generation, EnvGene automatically copies relevant Credential objects from these shared files into the [Environment Credentials File](#environment-credentials-file)

The relationship between Shared Credentials and Environment is established through:

- The `envTemplate.sharedMasterCredentialFiles` property in [Environment Inventory](/docs/envgene-configs.md#env_definitionyml)
- The property value should be the filename (without extension) of the Shared Credentials File

Credentials can be defined at three scopes with different precedence:

1. **Environment-level**  
   **Location:** `/environments/<cluster-name>/<env-name>/Inventory/credentials/`
2. **Cluster-level**  
   **Location:** `/environments/<cluster-name>/credentials/`
3. **Site-level**  
   **Location:** `/environments/credentials/`

EnvGene checks these locations in order (environment → cluster → site) and uses the first matching file found.

Any YAML file located in these folders is treated as a Shared Credentials File.

**Example:**
>>>>>>> 96e7a8e6

```yaml
db_cred:
  type: usernamePassword
  data:
    username: "s3cr3tN3wLogin"
    password: "s3cr3tN3wP@ss"
token:
  type: secret
  data:
    secret: "MGE3MjYwNTQtZGE4My00MTlkLWIzN2MtZjU5YTg3NDA2Yzk0MzlmZmViZGUtYWY4_PF84_ba"
```

<<<<<<< HEAD
### Shared Credentials File

This file provides centralized storage for [Credential](#credential) values that can be shared across multiple environments. During Environment Instance generation, EnvGene automatically copies relevant Credential objects from these shared files into the [Environment Credentials File](#environment-credentials-file)

The between Shared Credentials and Environment is established through:

- The `envTemplate.sharedMasterCredentialFiles` property in [Environment Inventory](/docs/envgene-configs.md#env_definitionyml)
- The property value should be the filename (without extension) of the Shared Credentials File

Credentials can be defined at three scopes with different precedence:

1. **Environment-level**  
   Location: `/environments/<cluster-name>/<env-name>/Inventory/credentials/`
2. **Cluster-level**  
   Location: `/environments/<cluster-name>/credentials/`
3. **Site-level**  
   Location: `/environments/credentials/`

EnvGene checks these locations in order (environment → cluster → site) and uses the first matching file found.

Example:

```yaml
db_cred:
=======
### System Credentials File (in Instance repository)

This file contains [Credential](#credential) objects used by EnvGene to integrate with external systems like artifact registries, GitLab, GitHub, and others.

Location:
  
- `/environments/configuration/credentials/credentials.yml|yaml`
- `/environments/<cluster-name>/app-deployer/<any-string>-creds.yml|yaml`

**Example:**

```yaml
registry-cred:
>>>>>>> 96e7a8e6
  type: usernamePassword
  data:
    username: "s3cr3tN3wLogin"
    password: "s3cr3tN3wP@ss"
<<<<<<< HEAD
token:
  type: secret
  data:
    secret: "MGE3MjYwNTQtZGE4My00MTlkLWIzN2MtZjU5YTg3NDA2Yzk0MzlmZmViZGUtYWY4_PF84_ba"
```
=======
gitlab-token-cred:
  type: secret
  data:
    secret: "MGE3MjYwNTQtZGE4My00MTlkLWIzN2MtZjU5YTg3NDA2Yzk0MzlmZmViZGUtYWY4_PF84_ba"
```

#### ParameterSet (in Instance repository)

TBD

### Cloud Passport

Cloud Passport is contracted set of environment-specific deployment parameters that enables a business solution instance's (Environment) applications to access cloud infrastructure resources from a platform solution instance (Environment).

A Cloud Passport can be obtained either through cloud discovery (using the Cloud Passport Discovery Tool) or manually gathered.

#### Main File

Contains non-sensitive Cloud Passport parameters

**Location:** `/environments/<cluster-name>/cloud-passport/<any-string>.yml|yaml`

#### Credential File

Contains sensitive Cloud Passport parameters

**Location:** `/environments/<cluster-name>/cloud-passport/<any-string>-creds.yml|yaml`
>>>>>>> 96e7a8e6
<|MERGE_RESOLUTION|>--- conflicted
+++ resolved
@@ -1,31 +1,6 @@
 # EnvGene Objects
 
 - [EnvGene Objects](#envgene-objects)
-<<<<<<< HEAD
-  - [Environment Template Objects](#environment-template-objects)
-    - [Template Descriptor](#template-descriptor)
-    - [Tenant Template](#tenant-template)
-    - [Cloud Template](#cloud-template)
-    - [Namespace Template](#namespace-template)
-    - [ParameterSet](#parameterset)
-    - [Resource Profile Override (in Template)](#resource-profile-override-in-template)
-    - [Composite Structure Template](#composite-structure-template)
-  - [Environment Instance Objects](#environment-instance-objects)
-    - [Tenant](#tenant)
-    - [Cloud](#cloud)
-    - [Namespace](#namespace)
-    - [Application](#application)
-    - [Resource Profile Override (in Instance)](#resource-profile-override-in-instance)
-    - [Composite Structure](#composite-structure)
-    - [Solution Descriptor](#solution-descriptor)
-    - [Credential](#credential)
-      - [`usernamePassword`](#usernamepassword)
-      - [`secret`](#secret)
-    - [Environment Credentials File](#environment-credentials-file)
-    - [Shared Credentials File](#shared-credentials-file)
-
-## Environment Template Objects
-=======
   - [Template Repository Objects](#template-repository-objects)
     - [Environment Template Objects](#environment-template-objects)
       - [Template Descriptor](#template-descriptor)
@@ -58,7 +33,6 @@
 ## Template Repository Objects
 
 ### Environment Template Objects
->>>>>>> 96e7a8e6
 
 An Environment Template is a file structure within the Envgene Template Repository that describes the structure of a solution — such as which namespaces are part of the solution, as well as environment-agnostic parameters, which are common to a specific type of solution.
 
@@ -642,24 +616,16 @@
   - version: "postgres:1.32.6"
     deployPostfix: "postgresql-dbaas"
 ```
-
 ### Credential
 
 This object is used by EnvGene to manage sensitive parameters. It is generated during environment instance creation for each `<cred-id>` specified in [Credential macros](/docs/template-macros.md#credential-macros)
 
-<<<<<<< HEAD
-Credentials support two distinct types, each with specific fields:
+There are two Credential types with different structures:
 
 #### `usernamePassword`
 
 Used for credentials requiring username/password pairs. Contains two mandatory credentials fields(`username` and `password`):
 
-=======
-There are two Credential types with different structures:
-
-#### `usernamePassword`
-
->>>>>>> 96e7a8e6
 ```yaml
 <cred-id>:
   type: usernamePassword
@@ -670,17 +636,11 @@
 
 #### `secret`
 
-<<<<<<< HEAD
 Used for single-secret credentials. Contains one mandatory credentials field(`secret`):
 
 ```yaml
 <cred-id>:
   type: secret
-=======
-```yaml
-<cred-id>:
-  type: "secret"
->>>>>>> 96e7a8e6
   data:
     secret: <value>
 ```
@@ -689,7 +649,6 @@
 
 [Credential JSON schema](/schemas/credential.schema.json)
 
-<<<<<<< HEAD
 ### Environment Credentials File
 
 This file stores all [Credential](#credential) objects of the Environment upon generation
@@ -697,7 +656,19 @@
 Environment Credentials File is located at the path `/environments/<cloud-name>/<env-name>/Credentials/credentials.yml`
 
 Example:
-=======
+
+```yaml
+db_cred:
+  type: usernamePassword
+  data:
+    username: "s3cr3tN3wLogin"
+    password: "s3cr3tN3wP@ss"
+token:
+  type: secret
+  data:
+    secret: "MGE3MjYwNTQtZGE4My00MTlkLWIzN2MtZjU5YTg3NDA2Yzk0MzlmZmViZGUtYWY4_PF84_ba"
+```
+
 ### Shared Credentials File
 
 This file provides centralized storage for [Credential](#credential) values that can be shared across multiple environments. During Environment Instance generation, EnvGene automatically copies relevant Credential objects from these shared files into the [Environment Credentials File](#environment-credentials-file)
@@ -721,7 +692,6 @@
 Any YAML file located in these folders is treated as a Shared Credentials File.
 
 **Example:**
->>>>>>> 96e7a8e6
 
 ```yaml
 db_cred:
@@ -735,32 +705,6 @@
     secret: "MGE3MjYwNTQtZGE4My00MTlkLWIzN2MtZjU5YTg3NDA2Yzk0MzlmZmViZGUtYWY4_PF84_ba"
 ```
 
-<<<<<<< HEAD
-### Shared Credentials File
-
-This file provides centralized storage for [Credential](#credential) values that can be shared across multiple environments. During Environment Instance generation, EnvGene automatically copies relevant Credential objects from these shared files into the [Environment Credentials File](#environment-credentials-file)
-
-The between Shared Credentials and Environment is established through:
-
-- The `envTemplate.sharedMasterCredentialFiles` property in [Environment Inventory](/docs/envgene-configs.md#env_definitionyml)
-- The property value should be the filename (without extension) of the Shared Credentials File
-
-Credentials can be defined at three scopes with different precedence:
-
-1. **Environment-level**  
-   Location: `/environments/<cluster-name>/<env-name>/Inventory/credentials/`
-2. **Cluster-level**  
-   Location: `/environments/<cluster-name>/credentials/`
-3. **Site-level**  
-   Location: `/environments/credentials/`
-
-EnvGene checks these locations in order (environment → cluster → site) and uses the first matching file found.
-
-Example:
-
-```yaml
-db_cred:
-=======
 ### System Credentials File (in Instance repository)
 
 This file contains [Credential](#credential) objects used by EnvGene to integrate with external systems like artifact registries, GitLab, GitHub, and others.
@@ -774,18 +718,10 @@
 
 ```yaml
 registry-cred:
->>>>>>> 96e7a8e6
   type: usernamePassword
   data:
     username: "s3cr3tN3wLogin"
     password: "s3cr3tN3wP@ss"
-<<<<<<< HEAD
-token:
-  type: secret
-  data:
-    secret: "MGE3MjYwNTQtZGE4My00MTlkLWIzN2MtZjU5YTg3NDA2Yzk0MzlmZmViZGUtYWY4_PF84_ba"
-```
-=======
 gitlab-token-cred:
   type: secret
   data:
@@ -812,5 +748,4 @@
 
 Contains sensitive Cloud Passport parameters
 
-**Location:** `/environments/<cluster-name>/cloud-passport/<any-string>-creds.yml|yaml`
->>>>>>> 96e7a8e6
+**Location:** `/environments/<cluster-name>/cloud-passport/<any-string>-creds.yml|yaml`